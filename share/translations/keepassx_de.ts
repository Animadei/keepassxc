--- conflicted
+++ resolved
@@ -45,53 +45,6 @@
         <source>Special thanks from the KeePassXC team go to debfx for creating the original KeePassX.</source>
         <translation>Das KeePassXC-Team möchte ganz besonders debfx danken für die Entwicklung des ursprünglichen KeePassX.</translation>
     </message>
-<<<<<<< HEAD
-    <message>
-        <source>Version %1</source>
-        <translation>Version %1</translation>
-    </message>
-    <message>
-        <source>Build Type: %1</source>
-        <translation>Build Typ: %1</translation>
-    </message>
-    <message>
-        <source>Auto-Type</source>
-        <translation>Auto-Type</translation>
-    </message>
-    <message>
-        <source>Browser Integration</source>
-        <translation>Browser-Integration</translation>
-    </message>
-    <message>
-        <source>SSH Agent</source>
-        <translation>SSH-Agent</translation>
-    </message>
-    <message>
-        <source>YubiKey</source>
-        <translation>YubiKey</translation>
-    </message>
-    <message>
-        <source>TouchID</source>
-        <translation>TouchID</translation>
-    </message>
-    <message>
-        <source>None</source>
-        <translation>Keine</translation>
-    </message>
-    <message>
-        <source>KeeShare (signed and unsigned sharing)</source>
-        <translation>KeeShare (bestätigtes und unbestätigtes Teilen)</translation>
-    </message>
-    <message>
-        <source>KeeShare (only signed sharing)</source>
-        <translation>KeeShare (nur bestätigtes Teilen)</translation>
-    </message>
-    <message>
-        <source>KeeShare (only unsigned sharing)</source>
-        <translation>KeeShare (nur unbestätigtes Teilen)</translation>
-    </message>
-=======
->>>>>>> c51752df
 </context>
 <context>
     <name>AgentSettingsWidget</name>
@@ -655,8 +608,6 @@
         <source>Do not ask permission for HTTP &amp;Basic Auth</source>
         <extracomment>An extra HTTP Basic Auth setting</extracomment>
         <translation>Nicht nach HTTP Basic Auth fragen</translation>
-<<<<<<< HEAD
-=======
     </message>
     <message>
         <source>Due to Snap sandboxing, you must run a script to enable browser integration.&lt;br /&gt;You can obtain this script from %1</source>
@@ -669,7 +620,6 @@
     <message>
         <source>KeePassXC-Browser is needed for the browser integration to work. &lt;br /&gt;Download it for %1 and %2. %3</source>
         <translation type="unfinished"/>
->>>>>>> c51752df
     </message>
 </context>
 <context>
@@ -745,14 +695,6 @@
         <translation>KeePassXC: native Browser-Integrations-Einstellungen gefunden</translation>
     </message>
     <message>
-<<<<<<< HEAD
-        <source>Legacy browser integration settings have been detected.
-Do you want to upgrade the settings to the latest standard?
-This is necessary to maintain compatibility with the browser plugin.</source>
-        <translation>Einstellungen zur veralteten Browserintegration gefunden
-Sollen diese Einstellungen zur aktuellen Version migriert werden?
-Das ist nötig um das Browser-Plugin kompatibel zu halten.</translation>
-=======
         <source>KeePassXC: Create a new group</source>
         <translation type="unfinished"/>
     </message>
@@ -767,7 +709,6 @@
 This is necessary to maintain your current browser connections.
 Would you like to migrate your existing settings now?</source>
         <translation type="unfinished"/>
->>>>>>> c51752df
     </message>
 </context>
 <context>
@@ -927,13 +868,10 @@
     <message>
         <source>File cannot be written as it is opened in read-only mode.</source>
         <translation>Datei ist schreibgeschützt</translation>
-<<<<<<< HEAD
-=======
     </message>
     <message>
         <source>Key not transformed. This is a bug, please report it to the developers!</source>
         <translation type="unfinished"/>
->>>>>>> c51752df
     </message>
 </context>
 <context>
@@ -1689,13 +1627,10 @@
     <message>
         <source>Database was not modified by merge operation.</source>
         <translation>Datenbank wurde nicht zusammengeführt</translation>
-<<<<<<< HEAD
-=======
     </message>
     <message>
         <source>Shared group...</source>
         <translation type="unfinished"/>
->>>>>>> c51752df
     </message>
 </context>
 <context>
@@ -2133,8 +2068,6 @@
     <message>
         <source>Select import/export file</source>
         <translation>Wähle Datei für Import/Export</translation>
-<<<<<<< HEAD
-=======
     </message>
     <message>
         <source>Clear</source>
@@ -2151,7 +2084,6 @@
     <message>
         <source>The container %1 imported and export by different groups.</source>
         <translation type="unfinished"/>
->>>>>>> c51752df
     </message>
 </context>
 <context>
@@ -2627,17 +2559,6 @@
     </message>
 </context>
 <context>
-<<<<<<< HEAD
-    <name>GroupModel</name>
-    <message>
-        <source>%1</source>
-        <comment>Template for name without annotation</comment>
-        <translation>%1</translation>
-    </message>
-</context>
-<context>
-=======
->>>>>>> c51752df
     <name>HostInstaller</name>
     <message>
         <source>KeePassXC: Cannot save file!</source>
@@ -3230,8 +3151,6 @@
     <message>
         <source>Synchronize with</source>
         <translation>Synchronisieren mit</translation>
-<<<<<<< HEAD
-=======
     </message>
     <message>
         <source>Disabled share %1</source>
@@ -3248,7 +3167,6 @@
     <message>
         <source>Synchronize with share %1</source>
         <translation type="unfinished"/>
->>>>>>> c51752df
     </message>
 </context>
 <context>
@@ -3590,11 +3508,7 @@
     </message>
     <message>
         <source>&amp;Database settings...</source>
-<<<<<<< HEAD
-        <translation>&amp;Datenbankeinstellungen</translation>
-=======
         <translation>&amp;Datenbankeinstellungen...</translation>
->>>>>>> c51752df
     </message>
     <message>
         <source>Copy &amp;password</source>
@@ -3679,11 +3593,7 @@
     </message>
     <message>
         <source>Adding backup for older target %1 [%2]</source>
-<<<<<<< HEAD
-        <translation>Backup für alten Eintrag %1 hinzugefügt [%2]</translation>
-=======
         <translation>Backup für älteres Ziel %1 hinzugefügt [%2]</translation>
->>>>>>> c51752df
     </message>
     <message>
         <source>Adding backup for older source %1 [%2]</source>
@@ -3905,15 +3815,7 @@
     </message>
     <message>
         <source>&lt;p&gt;A password is the primary method for securing your database.&lt;/p&gt;&lt;p&gt;Good passwords are long and unique. KeePassXC can generate one for you.&lt;/p&gt;</source>
-<<<<<<< HEAD
-        <translation>1</translation>
-    </message>
-    <message>
-        <source>Password cannot be empty.</source>
-        <translation>Passwort kann nicht leer sein.</translation>
-=======
         <translation>&lt;p&gt;Ein Passwort ist die primäre Methode, Ihre Datenbank abzusichern.&lt;/p&gt;&lt;p&gt;Gute Passwörter sind lang und einzigartig. KeepassXC kann eins für Sie generieren.&lt;/p&gt;</translation>
->>>>>>> c51752df
     </message>
     <message>
         <source>Passwords do not match.</source>
@@ -4515,11 +4417,7 @@
     </message>
     <message>
         <source>Invalid value for password length %1.</source>
-<<<<<<< HEAD
-        <translation>Passwortlänge ungültig %1</translation>
-=======
         <translation>Ungültiger Wert für Passwortlänge %1.</translation>
->>>>>>> c51752df
     </message>
     <message>
         <source>Could not create entry with path %1.</source>
@@ -4580,11 +4478,7 @@
     </message>
     <message>
         <source>Invalid value for password length: %1</source>
-<<<<<<< HEAD
-        <translation>Passwortlänge ungültig %1</translation>
-=======
         <translation>Ungültiger Wert für Passwortlänge: %1</translation>
->>>>>>> c51752df
     </message>
     <message>
         <source>Could not find entry with path %1.</source>
@@ -4802,11 +4696,7 @@
     </message>
     <message>
         <source>Show the entry&apos;s current TOTP.</source>
-<<<<<<< HEAD
-        <translation>Zeige TOTP</translation>
-=======
         <translation>Aktuelles TOTP des Eintrags zeigen.</translation>
->>>>>>> c51752df
     </message>
     <message>
         <source>ERROR: unknown attribute %1.</source>
@@ -4884,11 +4774,7 @@
     </message>
     <message>
         <source>No key is set. Aborting database creation.</source>
-<<<<<<< HEAD
-        <translation>Kein Schlüssel gewählt. Datenbankerstellung wird abgebrochen</translation>
-=======
         <translation>Kein Schlüssel gewählt. Datenbankerstellung wird abgebrochen.</translation>
->>>>>>> c51752df
     </message>
     <message>
         <source>Failed to save the database: %1.</source>
@@ -4900,11 +4786,7 @@
     </message>
     <message>
         <source>Insert password to encrypt database (Press enter to leave blank): </source>
-<<<<<<< HEAD
-        <translation>Passwort zur Datenbankverschlüsselung eingeben (Enter drücken um es leer zu lassen)</translation>
-=======
         <translation>Passwort zur Datenbankverschlüsselung eingeben (Enter drücken, um es leer zu lassen):</translation>
->>>>>>> c51752df
     </message>
     <message>
         <source>Creating KeyFile %1 failed: %2</source>
@@ -5247,14 +5129,8 @@
         <translation>Das exportierte Zertifikat ist nicht das selbe wie das benutzte. Soll das aktuelle Zertifikat exportiert werden?</translation>
     </message>
     <message>
-<<<<<<< HEAD
-        <source>%1.%2</source>
-        <comment>Template for KeeShare key file</comment>
-        <translation>%1.%2</translation>
-=======
         <source>Signer:</source>
         <translation type="unfinished"/>
->>>>>>> c51752df
     </message>
 </context>
 <context>
@@ -5270,13 +5146,6 @@
     <message>
         <source>Import from container with certificate</source>
         <translation>Von Container mit Zertifikat importieren</translation>
-<<<<<<< HEAD
-    </message>
-    <message>
-        <source>Do you want to trust %1 with the fingerprint of %2 from %3</source>
-        <translation>Soll %1 mit dem Fingerabdruck %2 von %3 vertraut werden?</translation>
-=======
->>>>>>> c51752df
     </message>
     <message>
         <source>Not this time</source>
@@ -5355,15 +5224,6 @@
         <translation>Export-Container (%1) kann nicht gespeichert werden</translation>
     </message>
     <message>
-<<<<<<< HEAD
-        <source>Could not embed signature (%1)</source>
-        <translation>Unterschrift kann nicht eingebettet werden (%1)</translation>
-    </message>
-    <message>
-        <source>Could not embed database (%1)</source>
-        <translation>Datenbank kann nicht eingebettet werden (%1)</translation>
-    </message>
-    <message>
         <source>Overwriting unsigned share container is not supported - export prevented</source>
         <translation>Überschreiben von nicht unterzeichneten geteilten Containern nicht unterstützt. Export verhindert.</translation>
     </message>
@@ -5386,29 +5246,6 @@
     <message>
         <source>Export to %1</source>
         <translation>Export nach %1</translation>
-=======
-        <source>Overwriting unsigned share container is not supported - export prevented</source>
-        <translation>Überschreiben von nicht unterzeichneten geteilten Containern nicht unterstützt. Export verhindert.</translation>
-    </message>
-    <message>
-        <source>Could not write export container</source>
-        <translation>Export-Container kann nicht gespeichert werden</translation>
-    </message>
-    <message>
-        <source>Unexpected export error occurred</source>
-        <translation>Unerwarteter Fehler ist aufgetreten</translation>
-    </message>
-    <message>
-        <source>Export to %1 failed (%2)</source>
-        <translation>Export zu %1 fehlgeschlagen (%2)</translation>
-    </message>
-    <message>
-        <source>Export to %1 successful (%2)</source>
-        <translation>Export zu %1 erfolgreich (%2)</translation>
-    </message>
-    <message>
-        <source>Export to %1</source>
-        <translation>Export nach %1</translation>
     </message>
     <message>
         <source>Do you want to trust %1 with the fingerprint of %2 from %3?</source>
@@ -5437,7 +5274,6 @@
     <message>
         <source>Could not embed database: Could not write file (%1)</source>
         <translation type="unfinished"/>
->>>>>>> c51752df
     </message>
 </context>
 <context>
@@ -5567,11 +5403,7 @@
     </message>
     <message>
         <source>KeePassXC %1 is now available — you have %2.</source>
-<<<<<<< HEAD
-        <translation>Version %1 ist verfügbar, aktuell: %2.</translation>
-=======
         <translation>KeepassXC %1 ist jetzt verfügbar — Sie haben %2.</translation>
->>>>>>> c51752df
     </message>
     <message>
         <source>Download it at keepassxc.org</source>
